--- conflicted
+++ resolved
@@ -4,13 +4,9 @@
 use std::error::Error;
 use std::fmt;
 
-<<<<<<< HEAD
 #[derive(Debug, Clone, Copy, PartialEq, Eq, Hash, PartialOrd, Ord)]
 pub struct LengthError;
-=======
-#[derive(Debug)]
-struct LengthError;
->>>>>>> 0a44014e
+
 
 impl fmt::Display for LengthError {
     fn fmt(&self, f: &mut fmt::Formatter) -> fmt::Result {
@@ -121,26 +117,20 @@
         .sum()
 }
 
-fn macro_precision<T>(pred: &[T], actual: &[T]) -> Result<f32, LengthError>
-where
-    T: Eq,
-    T: Hash,
-{
-<<<<<<< HEAD
-=======
-    if pred.len() != actual.len() {
-        return Err(LengthError);
-    }
->>>>>>> 0a44014e
+fn macro_precision<T>(pred: &[T], actual: &[T]) -> f32
+where
+    T: Eq,
+    T: Hash,
+{
     let classes: HashSet<_> = pred.into_iter().collect();
     let mut class_weights = HashMap::new();
     for value in classes.clone() {
         class_weights.insert(value, 1.0 / actual.len() as f32);
     }
-    Ok(classes
+    classes
         .iter()
         .map(|c| class_precision(pred, actual, c) / classes.len() as f32)
-        .sum())
+        .sum()
 }
 
 /// The type of score averaging strategy employed in the calculation of
@@ -175,11 +165,7 @@
 /// 
 /// assert_ulps_eq!(precision(&pred, &actual, Average::Macro).unwrap(), 0.22222222);
 /// ```
-<<<<<<< HEAD
 pub fn precision<T>(pred: &[T], actual: &[T], average: Average) -> Result<f32, LengthError>
-=======
-pub fn precision<T>(pred: &[T], actual: &[T], average: Option<String>) -> Result<f32, LengthError>
->>>>>>> 0a44014e
 where
     T: Eq,
     T: Hash,
@@ -188,17 +174,8 @@
         return Err(LengthError);
     }
     match average {
-<<<<<<< HEAD
         Average::Macro => Ok(macro_precision(pred, actual)),
         Average::Weighted => Ok(weighted_precision(pred, actual)),
-=======
-        None => macro_precision(pred, actual),
-        Some(string) => match string.as_ref() {
-            "macro" => macro_precision(pred, actual),
-            "weighted" => Ok(weighted_precision(pred, actual)),
-            _ => panic!("invalid averaging type"),
-        },
->>>>>>> 0a44014e
     }
 }
 
